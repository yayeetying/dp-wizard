from logging import info

from htmltools.tags import details, summary
from shiny import ui, render, module, reactive, Inputs, Outputs, Session
from shiny.types import SilentException
import polars as pl

from dp_wizard.utils.code_generators.analyses import (
    histogram,
    mean,
    median,
    count,
    quantile,
    stdeviation,
)
from dp_wizard.utils.dp_helper import make_accuracy_histogram
from dp_wizard.utils.shared import plot_bars
from dp_wizard.utils.code_generators import make_column_config_block
from dp_wizard.app.components.outputs import (
    output_code_sample,
    demo_tooltip,
    info_md_box,
    hide_if,
)
from dp_wizard.utils.dp_helper import confidence
from dp_wizard.utils.mock_data import mock_data, ColumnDef


default_analysis_type = histogram.name
default_weight = "2"
label_width = "10em"  # Just wide enough so the text isn't trucated.
col_widths = {
    # Controls stay roughly a constant width;
    # Graph expands to fill space.
    "sm": [4, 8],
    "md": [3, 9],
    "lg": [2, 10],
}


def get_float_error(number_str):
    """
    If the inputs are numeric, I think shiny converts
    any strings that can't be parsed to numbers into None,
    so the "should be a number" errors may not be seen in practice.
    >>> get_float_error('0')
    >>> get_float_error(None)
    'is required'
    >>> get_float_error('')
    'is required'
    >>> get_float_error('1.1')
    >>> get_float_error('nan')
    'should be a number'
    >>> get_float_error('inf')
    'should be a number'
    """
    if number_str is None or number_str == "":
        return "is required"
    else:
        try:
            int(float(number_str))
        except (TypeError, ValueError, OverflowError):
            return "should be a number"
    return None


def get_bound_error(lower_bound, upper_bound):
    """
    >>> get_bound_error(1, 2)
    ''
    >>> get_bound_error('abc', 'xyz')
    '- Lower bound should be a number.\\n- Upper bound should be a number.'
    >>> get_bound_error(1, None)
    '- Upper bound is required.'
    >>> get_bound_error(1, 0)
    '- Lower bound should be less than upper bound.'
    """
    messages = []
    if error := get_float_error(lower_bound):
        messages.append(f"Lower bound {error}.")
    if error := get_float_error(upper_bound):
        messages.append(f"Upper bound {error}.")
    if not messages:
        if not (float(lower_bound) < float(upper_bound)):
            messages.append("Lower bound should be less than upper bound.")
    return "\n".join(f"- {m}" for m in messages)


def error_md_ui(markdown):  # pragma: no cover
    return info_md_box(markdown)


@module.ui
def column_ui():  # pragma: no cover
    return ui.card(
        ui.card_header(ui.output_text("card_header")),
        ui.layout_columns(
            ui.input_select(
                "analysis_type",
                None,
                [
                    histogram.name,
                    mean.name,
                    median.name,
                    count.name,
                    quantile.name,
                    stdeviation.name,
                ],
                width=label_width,
            ),
            ui.output_ui("analysis_info_ui"),
            col_widths=col_widths,  # type: ignore
        ),
        ui.output_ui("analysis_config_ui"),
    )


@module.server
def column_server(
    input: Inputs,
    output: Outputs,
    session: Session,
    public_csv_path: str,
    name: str,
    contributions: int,
    epsilon: float,
    row_count: int,
    analysis_types: reactive.Value[dict[str, str]],
    lower_bounds: reactive.Value[dict[str, float]],
    upper_bounds: reactive.Value[dict[str, float]],
    bin_counts: reactive.Value[dict[str, int]],
    weights: reactive.Value[dict[str, str]],
    is_demo: bool,
    is_single_column: bool,
):  # pragma: no cover
<<<<<<< HEAD
=======
    def privacy_cost(query_type: str, epsilon: float) -> float:
        match query_type:
            case count.name:
                return epsilon * 1.0
            case mean.name:
                return epsilon * 1.2
            case median.name:
                return epsilon * 1.5
            case histogram.name:
                return epsilon * 1.3
            case quantile.name:
                return epsilon * 2.5
            case stdeviation.name:
                return epsilon * 1.3
>>>>>>> 25518942

    @reactive.effect
    def _set_hidden_inputs():
        # TODO: Is isolate still needed?
        with reactive.isolate():  # Without isolate, there is an infinite loop.
            ui.update_numeric("weight", value=int(weights().get(name, default_weight)))

    @reactive.effect
    @reactive.event(input.analysis_type)
    def _set_analysis_type():
        analysis_types.set({**analysis_types(), name: input.analysis_type()})

    @reactive.effect
    @reactive.event(input.lower_bound)
    def _set_lower_bound():
        try:
            value = float(input.lower_bound())
        except ValueError:
            raise SilentException()
        lower_bounds.set({**lower_bounds(), name: value})

    @reactive.effect
    @reactive.event(input.upper_bound)
    def _set_upper_bound():
        try:
            value = float(input.upper_bound())
        except ValueError:
            raise SilentException()
        upper_bounds.set({**upper_bounds(), name: value})

    @reactive.effect
    @reactive.event(input.bins)
    def _set_bins():
        try:
            value = int(input.bins())
        except ValueError:
            raise SilentException()
        bin_counts.set({**bin_counts(), name: value})

    @reactive.effect
    @reactive.event(input.weight)
    def _set_weight():
        weights.set({**weights(), name: input.weight()})

    @reactive.calc()
    def accuracy_histogram():
        lower_x = float(input.lower_bound())
        upper_x = float(input.upper_bound())
        bin_count = int(input.bins())
        weight = float(input.weight())
        weights_sum = sum(float(weight) for weight in weights().values())
        info(f"Weight ratio for {name}: {weight}/{weights_sum}")
        if weights_sum == 0:
            # This function is triggered when column is removed;
            # Exit early to avoid divide-by-zero.
            raise SilentException("weights_sum == 0")

        # Mock data only depends on lower and upper bounds, so it could be cached,
        # but I'd guess this is dominated by the DP operations,
        # so not worth optimizing.
        # TODO: Use real public data, if we have it!
        if public_csv_path:
            lf = pl.scan_csv(public_csv_path)
        else:
            lf = pl.LazyFrame(
                mock_data({name: ColumnDef(lower_x, upper_x)}, row_count=row_count)
            )
        return make_accuracy_histogram(
            lf=lf,
            column_name=name,
            row_count=row_count,
            lower_bound=lower_x,
            upper_bound=upper_x,
            bin_count=bin_count,
            contributions=contributions,
            weighted_epsilon=epsilon * weight / weights_sum,
        )

    @render.text
    def card_header():
        return name

    @render.ui
    def analysis_info_ui():
        match input.analysis_type():
            case histogram.name:
                return ui.markdown(
                    """
                    Choosing a smaller bin count will conserve your
                    privacy budget and give you more accurate counts.
                    While the bins are evenly spaced in DP Wizard,
                    the OpenDP library lets you pick arbitrary cut points.
                    """
                )
            case mean.name:
                return ui.markdown(
                    """
                    Choosing tighter bounds will mean less noise added
                    to the statistics, but if you pick bounds that
                    are too tight, you'll miss the contributions of
                    outliers.
                    """
                )
            case median.name:
                return ui.markdown(
                    """
                    In DP Wizard the median is picked from evenly spaced
                    candidates, but the OpenDP library is more flexible.
                    Because the median isn't based on the addition of noise,
                    we can't estimate the error as we do with the other
                    statistics.
                    """
                )
            case count.name:
                return ui.markdown(
                    """
                    Returns single private count of individuals with certain
                    characteristics. Choosing bounds will result in counting
                    only individuals within the bounds.
                    """
                )
            case quantile.name:
                return ui.markdown(
                    """
                    Compute the quantile value of data.
                    """
                )
            case stdeviation.name:
                return ui.markdown(
                    """
                    Compute standard deviation value of data by manually computing mean
                    and count.
                    """
                )
            case _:
                raise Exception("Unrecognized analysis")

    @render.ui
    def analysis_config_ui():
        col_widths = {
            # Controls stay roughly a constant width;
            # Graph expands to fill space.
            "sm": [4, 8],
            "md": [3, 9],
            "lg": [2, 10],
        }

        def lower_bound_input():
            return ui.input_text(
                "lower_bound",
                ["Lower Bound", ui.output_ui("bounds_tooltip_ui")],
                str(lower_bounds().get(name, 0)),
                width=label_width,
            )

        def upper_bound_input():
            return ui.input_text(
                "upper_bound",
                "Upper Bound",
                str(upper_bounds().get(name, 10)),
                width=label_width,
            )

        def bin_count_input():
            return ui.input_numeric(
                "bins",
                ["Bin Count", ui.output_ui("bins_tooltip_ui")],
                bin_counts().get(name, 10),
                width=label_width,
            )

        match input.analysis_type():
            case histogram.name:
                with reactive.isolate():
                    return ui.layout_columns(
                        [
                            lower_bound_input(),
                            upper_bound_input(),
                            bin_count_input(),
                            ui.output_ui("optional_weight_ui"),
                            ui.output_text("privacy_cost_text"),
                        ],
                        ui.output_ui("histogram_preview_ui"),
                        col_widths=col_widths,  # type: ignore
                    )
            case mean.name:
                with reactive.isolate():
                    return ui.layout_columns(
                        [
                            lower_bound_input(),
                            upper_bound_input(),
                            ui.output_ui("optional_weight_ui"),
                            ui.output_text("privacy_cost_text"),
                        ],
                        ui.output_ui("mean_preview_ui"),
                        col_widths=col_widths,  # type: ignore
                    )
            case median.name:
                with reactive.isolate():
                    return ui.layout_columns(
                        [
                            lower_bound_input(),
                            upper_bound_input(),
                            ui.output_ui("optional_weight_ui"),
                            ui.output_text("privacy_cost_text"),
                        ],
                        ui.output_ui("median_preview_ui"),
                        col_widths=col_widths,  # type: ignore
                    )
            case count.name:
                with reactive.isolate():
                    return ui.layout_columns(
                        [
                            lower_bound_input(),
                            upper_bound_input(),
                            ui.output_ui("optional_weight_ui"),
                            ui.output_text("privacy_cost_text"),
                        ],
                        ui.output_ui("count_preview_ui"),
                        col_widths=col_widths,  # type: ignore
                    )
            case quantile.name:
                with reactive.isolate():
                    return ui.layout_columns(
                        [
                            lower_bound_input(),
                            upper_bound_input(),
                            ui.output_ui("optional_weight_ui"),
                            ui.output_text("privacy_cost_text"),
                        ],
                        ui.output_ui("quantile_preview_ui"),
                        col_widths=col_widths,  # type: ignore
                    )
            case stdeviation.name:
                with reactive.isolate():
                    return ui.layout_columns(
                        [
                            lower_bound_input(),
                            upper_bound_input(),
                            ui.output_ui("optional_weight_ui"),
                            ui.output_text("privacy_cost_text"),
                        ],
                        ui.output_ui("stdeviation_preview_ui"),
                        col_widths=col_widths,  # type: ignore
                    )

    @render.ui
    def bounds_tooltip_ui():
        return demo_tooltip(
            is_demo,
            """
            DP requires that we limit the sensitivity to the contributions
            of any individual. To do this, we need an estimate of the lower
            and upper bounds for each variable. We should not look at the
            data when estimating the bounds! In this case, we could imagine
            that "class year" would vary between 1 and 4, and we could limit
            "grade" to values between 50 and 100.
            """,
        )

    @render.ui
    def bins_tooltip_ui():
        return demo_tooltip(
            is_demo,
            """
            Different statistics can be measured with DP.
            This tool provides a histogram. If you increase the number of bins,
            you'll see that each individual bin becomes noisier to provide
            the same overall privacy guarantee. For this example, give
            "class_year" 4 bins and "grade" 5 bins.
            """,
        )

    @render.ui
    def optional_weight_ui():
        return hide_if(
            is_single_column,
            ui.input_select(
                "weight",
                ["Weight", ui.output_ui("weight_tooltip_ui")],
                choices={
                    "1": "Less accurate",
                    default_weight: "Default",
                    "4": "More accurate",
                },
                selected=default_weight,
                width=label_width,
            ),
        )

    @render.ui
    def weight_tooltip_ui():
        return demo_tooltip(
            is_demo,
            """
            You have a finite privacy budget, but you can choose
            how to allocate it. For simplicity, we limit the options here,
            but when using the library you can fine tune this.
            """,
        )

    @reactive.calc
    def error_md_calc():
        return get_bound_error(input.lower_bound(), input.upper_bound())

    @render.code
    def column_code():
        return make_column_config_block(
            name=name,
            analysis_type=input.analysis_type(),
            lower_bound=float(input.lower_bound()),
            upper_bound=float(input.upper_bound()),
            bin_count=int(input.bins()),
        )

    @render.ui
    def histogram_preview_ui():
        if error_md := error_md_calc():
            return error_md_ui(error_md)
        else:
            accuracy, histogram = accuracy_histogram()
            return [
                ui.output_plot("histogram_preview_plot", height="300px"),
                ui.layout_columns(
                    ui.markdown(
                        f"The {confidence:.0%} confidence interval is ±{accuracy:.3g}."
                    ),
                    details(
                        summary("Data Table"),
                        ui.output_data_frame("data_frame"),
                    ),
                    output_code_sample("Column Definition", "column_code"),
                ),
            ]

    @render.ui
    def mean_preview_ui():
        # accuracy, histogram = accuracy_histogram()
        if error_md := error_md_calc():
            return error_md_ui(error_md)
        else:
            return [
                ui.p(
                    """
                    Since the mean is just a single number,
                    there is not a preview visualization.
                    """
                ),
                output_code_sample("Column Definition", "column_code"),
            ]

    @render.ui
    def median_preview_ui():
        return [
            ui.p(
                """
                Since the median is just a single number,
                there is not a preview visualization.
                """
            ),
            output_code_sample("Column Definition", "column_code"),
        ]

    @render.ui
    def count_preview_ui():
        # accuracy, histogram = accuracy_histogram()
        if error_md := error_md_calc():
            return error_md_ui(error_md)
        else:
            return [
                ui.p(
                    """
                    Since the count is just a single number,
                    there is not a preview visualization.
                    """
                ),
                output_code_sample("Column Definition", "column_code"),
            ]

    @render.ui
    def quantile_preview_ui():
        # accuracy, histogram = accuracy_histogram()
        if error_md := error_md_calc():
            return error_md_ui(error_md)
        else:
            return [
                ui.p(
                    """
                    Since the quantile is just a single number,
                    there is not a preview visualization.
                    """
                ),
                output_code_sample("Column Definition", "column_code"),
            ]

    @render.ui
    def stdeviation_preview_ui():
        if error_md := error_md_calc():
            return error_md_ui(error_md)
        else:
            return [
                ui.p(
                    """
                    Since the standard deviation is just a single number,
                    there is not a preview visualization.
                    """
                ),
                output_code_sample("Column Definition", "column_code"),
            ]

    @render.data_frame
    def data_frame():
        accuracy, histogram = accuracy_histogram()
        return render.DataGrid(histogram)

    @render.plot
    def histogram_preview_plot():
        accuracy, histogram = accuracy_histogram()
        s = "s" if contributions > 1 else ""
        title = ", ".join(
            [
                name if public_csv_path else f"Simulated {name}: normal distribution",
                f"{contributions} contribution{s} / individual",
            ]
        )
        return plot_bars(
            histogram,
            error=accuracy,
            cutoff=0,  # TODO
            title=title,
            # epsilon=saved_epsilon.get(),
        )<|MERGE_RESOLUTION|>--- conflicted
+++ resolved
@@ -133,23 +133,6 @@
     is_demo: bool,
     is_single_column: bool,
 ):  # pragma: no cover
-<<<<<<< HEAD
-=======
-    def privacy_cost(query_type: str, epsilon: float) -> float:
-        match query_type:
-            case count.name:
-                return epsilon * 1.0
-            case mean.name:
-                return epsilon * 1.2
-            case median.name:
-                return epsilon * 1.5
-            case histogram.name:
-                return epsilon * 1.3
-            case quantile.name:
-                return epsilon * 2.5
-            case stdeviation.name:
-                return epsilon * 1.3
->>>>>>> 25518942
 
     @reactive.effect
     def _set_hidden_inputs():
