from logging import info

from htmltools.tags import details, summary
from shiny import ui, render, module, reactive, Inputs, Outputs, Session
from shiny.types import SilentException
import polars as pl

from dp_wizard.utils.code_generators.analyses import histogram, mean, median, count
from dp_wizard.utils.dp_helper import make_accuracy_histogram
from dp_wizard.utils.shared import plot_bars
from dp_wizard.utils.code_generators import make_column_config_block
from dp_wizard.app.components.outputs import (
    output_code_sample,
    demo_tooltip,
    info_md_box,
    hide_if,
)
from dp_wizard.utils.dp_helper import confidence
from dp_wizard.utils.mock_data import mock_data, ColumnDef


default_analysis_type = histogram.name
default_weight = "2"
label_width = "10em"  # Just wide enough so the text isn't trucated.
col_widths = {
    # Controls stay roughly a constant width;
    # Graph expands to fill space.
    "sm": [4, 8],
    "md": [3, 9],
    "lg": [2, 10],
}


def get_float_error(number_str):
    """
    If the inputs are numeric, I think shiny converts
    any strings that can't be parsed to numbers into None,
    so the "should be a number" errors may not be seen in practice.
    >>> get_float_error('0')
    >>> get_float_error(None)
    'is required'
    >>> get_float_error('')
    'is required'
    >>> get_float_error('1.1')
    >>> get_float_error('nan')
    'should be a number'
    >>> get_float_error('inf')
    'should be a number'
    """
    if number_str is None or number_str == "":
        return "is required"
    else:
        try:
            int(float(number_str))
        except (TypeError, ValueError, OverflowError):
            return "should be a number"
    return None


def get_bound_error(lower_bound, upper_bound):
    """
    >>> get_bound_error(1, 2)
    ''
    >>> get_bound_error('abc', 'xyz')
    '- Lower bound should be a number.\\n- Upper bound should be a number.'
    >>> get_bound_error(1, None)
    '- Upper bound is required.'
    >>> get_bound_error(1, 0)
    '- Lower bound should be less than upper bound.'
    """
    messages = []
    if error := get_float_error(lower_bound):
        messages.append(f"Lower bound {error}.")
    if error := get_float_error(upper_bound):
        messages.append(f"Upper bound {error}.")
    if not messages:
        if not (float(lower_bound) < float(upper_bound)):
            messages.append("Lower bound should be less than upper bound.")
    return "\n".join(f"- {m}" for m in messages)


def error_md_ui(markdown):  # pragma: no cover
    return info_md_box(markdown)


@module.ui
def column_ui():  # pragma: no cover
    return ui.card(
        ui.card_header(ui.output_text("card_header")),
<<<<<<< HEAD
        ui.input_select(
            "analysis_type",
            None,
            [histogram.name, mean.name, median.name, count.name],
            width=label_width,
=======
        ui.layout_columns(
            ui.input_select(
                "analysis_type",
                None,
                [histogram.name, mean.name, median.name],
                width=label_width,
            ),
            ui.output_ui("analysis_info_ui"),
            col_widths=col_widths,  # type: ignore
>>>>>>> 718fcb66
        ),
        ui.output_ui("analysis_config_ui"),
    )


@module.server
def column_server(
    input: Inputs,
    output: Outputs,
    session: Session,
    public_csv_path: str,
    name: str,
    contributions: int,
    epsilon: float,
    row_count: int,
    analysis_types: reactive.Value[dict[str, str]],
    lower_bounds: reactive.Value[dict[str, float]],
    upper_bounds: reactive.Value[dict[str, float]],
    bin_counts: reactive.Value[dict[str, int]],
    weights: reactive.Value[dict[str, str]],
    is_demo: bool,
    is_single_column: bool,
):  # pragma: no cover
    @reactive.effect
    def _set_hidden_inputs():
        # TODO: Is isolate still needed?
        with reactive.isolate():  # Without isolate, there is an infinite loop.
            ui.update_numeric("weight", value=int(weights().get(name, default_weight)))

    @reactive.effect
    @reactive.event(input.analysis_type)
    def _set_analysis_type():
        analysis_types.set({**analysis_types(), name: input.analysis_type()})

    @reactive.effect
    @reactive.event(input.lower_bound)
    def _set_lower_bound():
        try:
            value = float(input.lower_bound())
        except ValueError:
            raise SilentException()
        lower_bounds.set({**lower_bounds(), name: value})

    @reactive.effect
    @reactive.event(input.upper_bound)
    def _set_upper_bound():
        try:
            value = float(input.upper_bound())
        except ValueError:
            raise SilentException()
        upper_bounds.set({**upper_bounds(), name: value})

    @reactive.effect
    @reactive.event(input.bins)
    def _set_bins():
        try:
            value = int(input.bins())
        except ValueError:
            raise SilentException()
        bin_counts.set({**bin_counts(), name: value})

    @reactive.effect
    @reactive.event(input.weight)
    def _set_weight():
        weights.set({**weights(), name: input.weight()})

    @reactive.calc()
    def accuracy_histogram():
        lower_x = float(input.lower_bound())
        upper_x = float(input.upper_bound())
        bin_count = int(input.bins())
        weight = float(input.weight())
        weights_sum = sum(float(weight) for weight in weights().values())
        info(f"Weight ratio for {name}: {weight}/{weights_sum}")
        if weights_sum == 0:
            # This function is triggered when column is removed;
            # Exit early to avoid divide-by-zero.
            raise SilentException("weights_sum == 0")

        # Mock data only depends on lower and upper bounds, so it could be cached,
        # but I'd guess this is dominated by the DP operations,
        # so not worth optimizing.
        # TODO: Use real public data, if we have it!
        if public_csv_path:
            lf = pl.scan_csv(public_csv_path)
        else:
            lf = pl.LazyFrame(
                mock_data({name: ColumnDef(lower_x, upper_x)}, row_count=row_count)
            )
        return make_accuracy_histogram(
            lf=lf,
            column_name=name,
            row_count=row_count,
            lower_bound=lower_x,
            upper_bound=upper_x,
            bin_count=bin_count,
            contributions=contributions,
            weighted_epsilon=epsilon * weight / weights_sum,
        )

    @render.text
    def card_header():
        return name

    @render.ui
    def analysis_info_ui():
        match input.analysis_type():
            case histogram.name:
                return ui.markdown(
                    """
                    Choosing a smaller bin count will conserve your
                    privacy budget and give you more accurate counts.
                    While the bins are evenly spaced in DP Wizard,
                    the OpenDP library lets you pick arbitrary cut points.
                    """
                )
            case mean.name:
                return ui.markdown(
                    """
                    Choosing tighter bounds will mean less noise added
                    to the statistics, but if you pick bounds that
                    are too tight, you'll miss the contributions of
                    outliers.
                    """
                )
            case median.name:
                return ui.markdown(
                    """
                    In DP Wizard the median is picked from evenly spaced
                    candidates, but the OpenDP library is more flexible.
                    Because the median isn't based on the addition of noise,
                    we can't estimate the error as we do with the other
                    statistics.
                    """
                )
            case _:
                raise Exception("Unrecognized analysis")

    @render.ui
    def analysis_config_ui():
        col_widths = {
            # Controls stay roughly a constant width;
            # Graph expands to fill space.
            "sm": [4, 8],
            "md": [3, 9],
            "lg": [2, 10],
        }

        def lower_bound_input():
            return ui.input_text(
                "lower_bound",
                ["Lower Bound", ui.output_ui("bounds_tooltip_ui")],
                str(lower_bounds().get(name, 0)),
                width=label_width,
            )

        def upper_bound_input():
            return ui.input_text(
                "upper_bound",
                "Upper Bound",
                str(upper_bounds().get(name, 10)),
                width=label_width,
            )

        def bin_count_input():
            return ui.input_numeric(
                "bins",
                ["Bin Count", ui.output_ui("bins_tooltip_ui")],
                bin_counts().get(name, 10),
                width=label_width,
            )

        match input.analysis_type():
            case histogram.name:
                with reactive.isolate():
                    return ui.layout_columns(
                        [
                            lower_bound_input(),
                            upper_bound_input(),
                            bin_count_input(),
                            ui.output_ui("optional_weight_ui"),
                        ],
                        ui.output_ui("histogram_preview_ui"),
                        col_widths=col_widths,  # type: ignore
                    )
            case mean.name:
                with reactive.isolate():
                    return ui.layout_columns(
                        [
                            lower_bound_input(),
                            upper_bound_input(),
                            ui.output_ui("optional_weight_ui"),
                        ],
                        ui.output_ui("mean_preview_ui"),
                        col_widths=col_widths,  # type: ignore
                    )
            case median.name:
                with reactive.isolate():
                    return ui.layout_columns(
                        [
                            lower_bound_input(),
                            upper_bound_input(),
                            ui.output_ui("optional_weight_ui"),
                        ],
                        ui.output_ui("median_preview_ui"),
                        col_widths=col_widths,  # type: ignore
                    )

    @render.ui
    def bounds_tooltip_ui():
        return demo_tooltip(
            is_demo,
            """
            DP requires that we limit the sensitivity to the contributions
            of any individual. To do this, we need an estimate of the lower
            and upper bounds for each variable. We should not look at the
            data when estimating the bounds! In this case, we could imagine
            that "class year" would vary between 1 and 4, and we could limit
            "grade" to values between 50 and 100.
            """,
        )

    @render.ui
    def bins_tooltip_ui():
        return demo_tooltip(
            is_demo,
            """
            Different statistics can be measured with DP.
            This tool provides a histogram. If you increase the number of bins,
            you'll see that each individual bin becomes noisier to provide
            the same overall privacy guarantee. For this example, give
            "class_year" 4 bins and "grade" 5 bins.
            """,
        )

    @render.ui
    def optional_weight_ui():
        return hide_if(
            is_single_column,
            ui.input_select(
                "weight",
                ["Weight", ui.output_ui("weight_tooltip_ui")],
                choices={
                    "1": "Less accurate",
                    default_weight: "Default",
                    "4": "More accurate",
                },
                selected=default_weight,
                width=label_width,
            ),
        )

    @render.ui
    def weight_tooltip_ui():
        return demo_tooltip(
            is_demo,
            """
            You have a finite privacy budget, but you can choose
            how to allocate it. For simplicity, we limit the options here,
            but when using the library you can fine tune this.
            """,
        )

    @reactive.calc
    def error_md_calc():
        return get_bound_error(input.lower_bound(), input.upper_bound())

    @render.code
    def column_code():
        return make_column_config_block(
            name=name,
            analysis_type=input.analysis_type(),
            lower_bound=float(input.lower_bound()),
            upper_bound=float(input.upper_bound()),
            bin_count=int(input.bins()),
        )

    @render.ui
    def histogram_preview_ui():
        if error_md := error_md_calc():
            return error_md_ui(error_md)
        else:
            accuracy, histogram = accuracy_histogram()
            return [
                ui.output_plot("histogram_preview_plot", height="300px"),
                ui.layout_columns(
                    ui.markdown(
                        f"The {confidence:.0%} confidence interval is ±{accuracy:.3g}."
                    ),
                    details(
                        summary("Data Table"),
                        ui.output_data_frame("data_frame"),
                    ),
                    output_code_sample("Column Definition", "column_code"),
                ),
            ]

    @render.ui
    def mean_preview_ui():
        # accuracy, histogram = accuracy_histogram()
        if error_md := error_md_calc():
            return error_md_ui(error_md)
        else:
            return [
                ui.p(
                    """
                    Since the mean is just a single number,
                    there is not a preview visualization.
                    """
                ),
                output_code_sample("Column Definition", "column_code"),
            ]

    @render.ui
    def median_preview_ui():
        return [
            ui.p(
                """
                Since the median is just a single number,
                there is not a preview visualization.
                """
            ),
            output_code_sample("Column Definition", "column_code"),
        ]

    @render.data_frame
    def data_frame():
        accuracy, histogram = accuracy_histogram()
        return render.DataGrid(histogram)

    @render.plot
    def histogram_preview_plot():
        accuracy, histogram = accuracy_histogram()
        s = "s" if contributions > 1 else ""
        title = ", ".join(
            [
                name if public_csv_path else f"Simulated {name}: normal distribution",
                f"{contributions} contribution{s} / individual",
            ]
        )
        return plot_bars(
            histogram,
            error=accuracy,
            cutoff=0,  # TODO
            title=title,
        )<|MERGE_RESOLUTION|>--- conflicted
+++ resolved
@@ -87,23 +87,15 @@
 def column_ui():  # pragma: no cover
     return ui.card(
         ui.card_header(ui.output_text("card_header")),
-<<<<<<< HEAD
-        ui.input_select(
-            "analysis_type",
-            None,
-            [histogram.name, mean.name, median.name, count.name],
-            width=label_width,
-=======
         ui.layout_columns(
             ui.input_select(
                 "analysis_type",
                 None,
-                [histogram.name, mean.name, median.name],
+                [histogram.name, mean.name, median.name, count.name],
                 width=label_width,
             ),
             ui.output_ui("analysis_info_ui"),
             col_widths=col_widths,  # type: ignore
->>>>>>> 718fcb66
         ),
         ui.output_ui("analysis_config_ui"),
     )
