from math import pow
from typing import Iterable, Any
from pathlib import Path
import matplotlib.pyplot as plt
import numpy as np


from htmltools import tags
from shiny import ui, reactive, render, Inputs, Outputs, Session

from dp_wizard.app.components.inputs import log_slider
from dp_wizard.app.components.column_module import column_ui, column_server
from dp_wizard.utils.csv_helper import (
    id_names_dict_from_names,
    id_labels_dict_from_names,
    get_csv_row_count,
)
from dp_wizard.app.components.outputs import (
    output_code_sample,
    demo_tooltip,
    nav_button,
)
from dp_wizard.utils.code_generators import make_privacy_loss_block


def analysis_ui():
    return ui.nav_panel(
        "Define Analysis",
        ui.layout_columns(
            ui.card(
                ui.card_header("Grouping"),
                ui.markdown(
                    """
                    Select columns to group by, or leave empty
                    to calculate statistics across the entire dataset.

                    Groups aren't applied to the previews on this page
                    but will be used in the final release.
                    """
                ),
                ui.input_selectize(
                    "groups_selectize",
                    "Group by",
                    [],
                    multiple=True,
                ),
            ),
            ui.card(
                ui.card_header("Columns"),
                ui.markdown("Select columns to calculate statistics on."),
                ui.input_selectize(
                    "columns_selectize",
                    ["Columns", ui.output_ui("columns_selectize_tooltip_ui")],
                    [],
                    multiple=True,
                ),
            ),
            ui.card(
                ui.card_header("Privacy Budget"),
                ui.input_numeric(
                    "total_budget_input",
                    "Enter Total Budget (ε)",
                    value=1.0,
                    min=0.01,
                    max=100.0,
                    step=0.01,
                ),
                ui.output_text("remaining_budget_text"),
                ui.markdown(
                    """
                    What is your privacy budget for this release?
                    Many factors including the sensitivity of your data,
                    the frequency of DP releases,
                    and the regulatory landscape can be considered.
                    Consider how your budget compares to that of
                    <a href="https://registry.oblivious.com/#public-dp"
                       target="_blank">other projects</a>.
                    """
                ),
                log_slider("log_epsilon_slider", 0.1, 10.0),
                ui.output_ui("epsilon_ui"),
                ui.output_ui("budget_status_ui"),
                ui.input_action_button("confirm_button", "Confirm Budget"),
                ui.output_text("confirmed_epsilon_text"),
                output_code_sample("Privacy Loss", "privacy_loss_python"),
            ),
            ui.card(
                ui.card_header("Privacy-Utility Visualization"),
                ui.output_plot("epsilon_visualization"),
                ui.output_ui("epsilon_text_description"),
            ),
            ui.card(
                ui.card_header("Simulation"),
                ui.output_ui("simulation_card_ui"),
            ),
            col_widths={
                "sm": [12, 12, 12, 12],  # 4 rows
                "md": [6, 6, 6, 6],  # 2 rows
                "xxl": [3, 3, 3, 3],  # 1 row
            },
        ),
        ui.output_ui("columns_ui"),
        ui.output_ui("download_results_button_ui"),
        value="analysis_panel",
    )


def _cleanup_reactive_dict(
    reactive_dict: reactive.Value[dict[str, Any]], keys_to_keep: Iterable[str]
):  # pragma: no cover
    reactive_dict_copy = {**reactive_dict()}
    keys_to_del = set(reactive_dict_copy.keys()) - set(keys_to_keep)
    for key in keys_to_del:
        del reactive_dict_copy[key]
    reactive_dict.set(reactive_dict_copy)


def analysis_server(
    input: Inputs,
    output: Outputs,
    session: Session,
    public_csv_path: reactive.Value[str],
    # private_csv_path is not needed, since we have the column_names.
    column_names: reactive.Value[list[str]],
    contributions: reactive.Value[int],
    is_demo: bool,
    analysis_types: reactive.Value[dict[str, str]],
    lower_bounds: reactive.Value[dict[str, float]],
    upper_bounds: reactive.Value[dict[str, float]],
    bin_counts: reactive.Value[dict[str, int]],
    groups: reactive.Value[list[str]],
    weights: reactive.Value[dict[str, str]],
    epsilon: reactive.Value[float],
):  # pragma: no cover
    @reactive.calc
    def button_enabled():
        column_ids_selected = input.columns_selectize()
        return len(column_ids_selected) > 0

    @reactive.effect
    def _update_columns():
        csv_ids_labels = csv_ids_labels_calc()
        ui.update_selectize(
            "groups_selectize",
            label=None,
            choices=csv_ids_labels,
        )
        ui.update_selectize(
            "columns_selectize",
            label=None,
            choices=csv_ids_labels,
        )

    @reactive.effect
    @reactive.event(input.groups_selectize)
    def _on_groups_change():
        group_ids_selected = input.groups_selectize()
        column_ids_to_names = csv_ids_names_calc()
        groups.set([column_ids_to_names[id] for id in group_ids_selected])

    @reactive.effect
    @reactive.event(input.columns_selectize)
    def _on_columns_change():
        column_ids_selected = input.columns_selectize()
        # We only clean up the weights, and everything else is left in place,
        # so if you restore a column, you see the original values.
        # (Except for weight, which goes back to the default.)
        _cleanup_reactive_dict(weights, column_ids_selected)

    @render.ui
    def columns_selectize_tooltip_ui():
        return demo_tooltip(
            is_demo,
            """
            Not all columns need analysis. For this demo, just check
            "class_year" and "grade". With more columns selected,
            each column has a smaller share of the privacy budget.
            """,
        )

    @render.ui
    def simulation_card_ui():
        if public_csv_path():
            row_count = get_csv_row_count(Path(public_csv_path()))
            return [
                ui.markdown(
                    f"""
                    Because you've provided a public CSV,
                    it *will be read* to generate previews.

                    The confidence interval depends on the number of rows.
                    Your public CSV has {row_count} rows,
                    but if you believe the private CSV will be
                    much larger or smaller, please update.
                    """
                ),
                ui.input_select(
                    "row_count",
                    "Estimated Rows",
                    choices=[row_count, "100", "1000", "10000"],
                    selected=row_count,
                ),
            ]
        else:
            return [
                ui.markdown(
                    """
                    This simulation will assume a normal distribution
                    between the specified lower and upper bounds.
                    Until you make a release, your CSV will not be
                    read except to determine the columns.

                    What is the approximate number of rows in the dataset?
                    This number is only used for the simulation
                    and not the final calculation.
                    """
                ),
                ui.input_select(
                    "row_count",
                    "Estimated Rows",
                    choices=["100", "1000", "10000"],
                    selected="100",
                ),
            ]

    @render.ui
    def columns_ui():
        column_ids = input.columns_selectize()
        column_ids_to_names = csv_ids_names_calc()
        for column_id in column_ids:
            column_server(
                column_id,
                public_csv_path=public_csv_path(),
                name=column_ids_to_names[column_id],
                contributions=contributions(),
                epsilon=epsilon(),
                saved_epsilon=saved_epsilon,
                row_count=int(input.row_count()),
                analysis_types=analysis_types,
                lower_bounds=lower_bounds,
                upper_bounds=upper_bounds,
                bin_counts=bin_counts,
                weights=weights,
                is_demo=is_demo,
                is_single_column=len(column_ids) == 1,
            )
        return [column_ui(column_id) for column_id in column_ids]

    @reactive.calc
    def csv_ids_names_calc():
        return id_names_dict_from_names(column_names())

    @reactive.calc
    def csv_ids_labels_calc():
        return id_labels_dict_from_names(column_names())

    @reactive.effect
    @reactive.event(input.log_epsilon_slider)
    def _set_epsilon():
        epsilon.set(pow(10, input.log_epsilon_slider()))

    @render.ui
    def epsilon_ui():
        return tags.label(
            f"Epsilon: {epsilon():0.3} ",
            demo_tooltip(
                is_demo,
                """
                If you set epsilon above one, you'll see that the distribution
                becomes less noisy, and the confidence intervals become smaller...
                but increased accuracy risks revealing personal information.
                """,
            ),
        )

    @render.code
    def privacy_loss_python():
        return make_privacy_loss_block(epsilon())

    @reactive.effect
    @reactive.event(input.go_to_results)
    def go_to_results():
        ui.update_navs("top_level_nav", selected="results_panel")

    @render.ui
    def download_results_button_ui():
        button = nav_button(
            "go_to_results", "Download Results", disabled=not button_enabled()
        )

        if button_enabled():
            return button
        return [
            button,
            "Select one or more columns before proceeding.",
        ]

    @render.plot
    def epsilon_visualization():
        # Prior adversary success probability (50%)
        base_risk = 0.5

        # Build ε grid and curves
        epsilons = np.linspace(0.01, 10, 500)
        accuracy = 1 - np.exp(-epsilons)
        dp_risk = (np.exp(epsilons) * base_risk) / (
            np.exp(epsilons) * base_risk + (1 - base_risk)
        )

        # Current ε from slider
        eps = epsilon()

        # Set up twin axes
        fig, ax1 = plt.subplots()
        ax2 = ax1.twinx()

        # Use log scale on x-axis for better spread at low ε
        ax1.set_xscale("log")
        ax1.set_xlim(epsilons[0], epsilons[-1])

        # Plot
        ax1.plot(epsilons, accuracy, color="tab:blue", label="Accuracy")
        ax2.plot(
            epsilons,
            dp_risk,
            color="tab:red",
            linestyle="--",
            label=f"Max Adversary Success (p₀={base_risk:.1f})",
        )

        # Vertical guide line
        for ax in (ax1, ax2):
            ax.axvline(eps, color="gray", linestyle="--", linewidth=1)

        # Compute & mark points at ε
        acc_at_eps = np.interp(eps, epsilons, accuracy)
        risk_at_eps = (np.exp(eps) * base_risk) / (
            np.exp(eps) * base_risk + (1 - base_risk)
        )
        ax1.scatter([eps], [acc_at_eps], color="tab:blue", zorder=5)
        ax2.scatter([eps], [risk_at_eps], color="tab:red", zorder=5)

        # Label as percentages
        ax1.text(
            eps,
            acc_at_eps,
            f"{acc_at_eps*100:.1f}%",
            va="bottom",
            ha="left",
            fontsize=9,
        )
        ax2.text(
            eps,
            risk_at_eps,
            f"{risk_at_eps*100:.1f}%",
            va="bottom",
            ha="left",
            fontsize=9,
        )

        # Annotate ε on x-axis
        ax1.text(
            eps,
            ax1.get_ylim()[0],
            f"ε = {eps:.2f}",
            va="bottom",
            ha="center",
            fontsize=9,
        )

        # Axis labels
        ax1.set_xlabel("Epsilon (ε)")
        ax1.set_ylabel("Accuracy*", color="tab:blue")
        ax2.set_ylabel("Privacy Risk*", color="tab:red")
        ax1.tick_params(axis="y", labelcolor="tab:blue")
        ax2.tick_params(axis="y", labelcolor="tab:red")
        ax1.set_ylim(0, 1.05)
        ax2.set_ylim(0, 1.05)

        # Combine legends and place at bottom
        lines1, labels1 = ax1.get_legend_handles_labels()
        lines2, labels2 = ax2.get_legend_handles_labels()
        fig.legend(
            lines1 + lines2,
            labels1 + labels2,
            loc="lower center",
            ncol=2,
            bbox_to_anchor=(0.5, -0.2),
        )
        fig.subplots_adjust(bottom=0.25)
        fig.tight_layout()
        return fig

    @render.ui
    def epsilon_text_description():
        eps_val = epsilon()
        acc = (1 - np.exp(-eps_val)) * 100
        risk = (np.exp(eps_val) * 0.5) / (np.exp(eps_val) * 0.5 + 0.5) * 100

        # Determine bottom-line summary
        if acc < 50 and risk < 60:
            bottom = "Strong privacy protection, but data accuracy is very low."
        elif acc < 50 and risk >= 60:
            bottom = "Privacy remains strong, but the results may not be very accurate."
        elif acc < 80 and risk < 60:
            bottom = "Moderate accuracy with strong privacy protection."
        elif acc < 80 and risk >= 60:
            bottom = "Moderate privacy protection with acceptable accuracy."
        elif acc < 95 and risk < 80:
            bottom = "Good accuracy with some privacy risk."
        else:
            bottom = "High accuracy with significant risk of individual data leakage."

        return ui.markdown(
            f"""
**Current ε = {eps_val:.2f}**

- At this setting, your *noisy result* will lie within ±1 unit of the true value about **{acc:.1f}% of the time**.
- An adversary with no prior knowledge (50% guess-rate) can at most raise their success to **{risk:.1f}%** after seeing your DP output.

**Bottom line:** {bottom}

<<<<<<< HEAD
    @output
    @render.ui
    def budget_status_ui():
        current_epsilon = epsilon()
        if current_epsilon < 0.2:
            return ui.markdown("**🔴 Budget is exhausted.**")
        else:
            return ui.markdown("")

    saved_epsilon = reactive.Value(0.0)

    # When user clicks "confirm", save the current slider value
    @reactive.effect
    @reactive.event(input.confirm_button)
    def save_epsilon():
        saved_epsilon.set(10 ** input.log_epsilon_slider())

    # Display the saved epsilon
    @output
    @render.text
    def confirmed_epsilon_text():
        epsilon = saved_epsilon.get()
        if epsilon is None:
            return "No budget confirmed yet."
        else:
            return f"✅ Confirmed Epsilon: {epsilon:.3f}"

    @output
    @render.text
    def remaining_budget_text():
        total = input.total_budget_input()
        confirmed = saved_epsilon.get()
        remaining = total - confirmed
        return f"🔒 Remaining Budget: {remaining:.3f}"
=======
> ⚠️ **Note:* There is no universally accepted definition for accuracy or privacy risk metrics; these values are ballpark estimates.
Here, "accuracy" is modeled from the standard deviation of a Laplace model, and "privacy risk" is modeled using the adversary-success probability bound from Franzen et al. (2024), DOI: 10.1145/3637309.
"""
        )
>>>>>>> 25518942
<|MERGE_RESOLUTION|>--- conflicted
+++ resolved
@@ -420,7 +420,11 @@
 
 **Bottom line:** {bottom}
 
-<<<<<<< HEAD
+> ⚠️ **Note:* There is no universally accepted definition for accuracy or privacy risk metrics; these values are ballpark estimates.
+Here, "accuracy" is modeled from the standard deviation of a Laplace model, and "privacy risk" is modeled using the adversary-success probability bound from Franzen et al. (2024), DOI: 10.1145/3637309.
+"""
+        )
+
     @output
     @render.ui
     def budget_status_ui():
@@ -454,10 +458,4 @@
         total = input.total_budget_input()
         confirmed = saved_epsilon.get()
         remaining = total - confirmed
-        return f"🔒 Remaining Budget: {remaining:.3f}"
-=======
-> ⚠️ **Note:* There is no universally accepted definition for accuracy or privacy risk metrics; these values are ballpark estimates.
-Here, "accuracy" is modeled from the standard deviation of a Laplace model, and "privacy risk" is modeled using the adversary-success probability bound from Franzen et al. (2024), DOI: 10.1145/3637309.
-"""
-        )
->>>>>>> 25518942
+        return f"🔒 Remaining Budget: {remaining:.3f}"